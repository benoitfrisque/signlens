--- conflicted
+++ resolved
@@ -37,8 +37,7 @@
     if not landmarks_json_path:
         raise HTTPException(status_code=400, detail="No file provided")
 
-<<<<<<< HEAD
-=======
+
     processed_data = preprocess_and_pad_sequences_from_pq_list(pd.Series([pq_path]))
 
     prediction = model.predict([processed_data])
@@ -52,31 +51,6 @@
 def root():
 
     return {"API is working"}
-
-
-
-# Run --> uvicorn signlens.api.fast:app --reload
-
-
-
-
-
-
-
-
-
-
-
-
-
-
-
-
-
-
-
-
->>>>>>> 711667a3
 
     landmarks = load_landmarks_json(landmarks_json_path)
     data_processed = pad_and_preprocess_sequence(landmarks)
