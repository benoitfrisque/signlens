import pandas as pd
<<<<<<< HEAD

#Find a way to load_model --> from (folder_name.file_name) import (function_name or *)
from signlens.preprocessing.registry import load_model
# Find a way to preprocess features --> from (folder_name.file_name) import (function_name or *)

from fastapi import FastAPI
=======
import numpy as np
from fastapi import FastAPI, UploadFile, File, HTTPException
>>>>>>> 0c45420a
from fastapi.middleware.cors import CORSMiddleware

from signlens.preprocessing.registry import load_model
from signlens.preprocessing.preprocess import group_pad_sequences
from signlens.preprocessing.data import load_relevant_data_subset

app = FastAPI()

# Allowing all middleware is optional, but good practice for dev purposes
app.add_middleware(
    CORSMiddleware,
    allow_origins=["*"],  # Allows all origins
    allow_credentials=True,
    allow_methods=["*"],  # Allows all methods
    allow_headers=["*"],  # Allows all headers
)

<<<<<<< HEAD
model_name = "model_epoch_08.keras"
app.state.model = load_model(model_name) # load the model with the above-imported function

# Preload the model to accelerate the predictions
# We want to avoid loading the heavy Deep Learning model from MLflow at each `get("/predict")`
# The trick is to load the model in memory when the Uvicorn server starts
# and then store the model in an `app.state.model` global variable, accessible across all routes!
# This will prove very useful for the Demo Day

@app.get("/predict")
def predict():  # needs to take landmarks or parquet files
=======

# Load model
model_name = "model_epoch_08.keras"
app.state.model = load_model(model_name) # load the model with the above-imported function


# Takes in parquet path

# @app.post("/predict")
# async def predict(pq_path: str):

@app.post("/predict")
async def predict(file: UploadFile = File(...)):
>>>>>>> 0c45420a

    model = app.state.model

<<<<<<< HEAD
    # ⚠️ fastapi only accepts simple Python data types as a return value
    # among them dict, list, str, int, float, bool
    # in order to be able to convert the api response to JSON
    return dict(fare=7.456)
=======
    # Check if file is empty

    # if not file:

    if not file:
        raise HTTPException(status_code=400, detail="No file provided")

    try:
        # Preprocess the data

        # processed_data = load_relevant_data_subset(pq_path)
        # processed_data = load_relevant_data_subset("parquet/path")

        processed_data = load_relevant_data_subset(file)

        # Convert to DF first
        processed_df = pd.DataFrame(processed_data)
        processed_data = group_pad_sequences(processed_df)

        print(processed_data.shape)
        print(processed_data)


        # Perform prediction
        prediction = model.predict(np.array([processed_data]))

        return {"prediction": prediction}

    except:
        print('Error')

>>>>>>> 0c45420a

@app.get("/")
def root():

<<<<<<< HEAD
    return dict(greeting="Hello")
=======
    return {"API is working"}



# Run --> uvicorn signlens.api.fast:app --reload




























"""
# Load the data
from signlens.preprocessing import data
from .env import *
data = load_data_subset_csv(frac=DATA_FRAC, noface=True, balanced=False,
                     n_classes=NUM_CLASSES, n_frames=MAX_SEQ_LEN,
                     random_state=None, csv_path=TRAIN_TRAIN_CSV_PATH)

# Load the relevant data from the parquet file (load relevant subset function)
from signlens.preprocessing import preprocess
    # load_relevant_data_subset(pq_path, noface=True)
    # loads landmarks as numpy array

# Pad sequences
from signlens.preprocessing import preprocess
    # pad_sequences(sequence, n_frames=MAX_SEQ_LEN)


# Load function that transforms

# (load_relevant_data_subset_per_landmark_type)


# POST request
"""


"""
# Model.predict
@app.get("/predict")
def predict():  # needs to take landmarks or parquet files

    model = app.state.model
    assert model is not None

    model.predict
    # :warning: fastapi only accepts simple Python data types as a return value
    # among them dict, list, str, int, float, bool
    # in order to be able to convert the api response to JSON
    return
"""
>>>>>>> 0c45420a
<|MERGE_RESOLUTION|>--- conflicted
+++ resolved
@@ -1,15 +1,6 @@
 import pandas as pd
-<<<<<<< HEAD
-
-#Find a way to load_model --> from (folder_name.file_name) import (function_name or *)
-from signlens.preprocessing.registry import load_model
-# Find a way to preprocess features --> from (folder_name.file_name) import (function_name or *)
-
-from fastapi import FastAPI
-=======
 import numpy as np
 from fastapi import FastAPI, UploadFile, File, HTTPException
->>>>>>> 0c45420a
 from fastapi.middleware.cors import CORSMiddleware
 
 from signlens.preprocessing.registry import load_model
@@ -27,19 +18,6 @@
     allow_headers=["*"],  # Allows all headers
 )
 
-<<<<<<< HEAD
-model_name = "model_epoch_08.keras"
-app.state.model = load_model(model_name) # load the model with the above-imported function
-
-# Preload the model to accelerate the predictions
-# We want to avoid loading the heavy Deep Learning model from MLflow at each `get("/predict")`
-# The trick is to load the model in memory when the Uvicorn server starts
-# and then store the model in an `app.state.model` global variable, accessible across all routes!
-# This will prove very useful for the Demo Day
-
-@app.get("/predict")
-def predict():  # needs to take landmarks or parquet files
-=======
 
 # Load model
 model_name = "model_epoch_08.keras"
@@ -53,16 +31,9 @@
 
 @app.post("/predict")
 async def predict(file: UploadFile = File(...)):
->>>>>>> 0c45420a
 
     model = app.state.model
 
-<<<<<<< HEAD
-    # ⚠️ fastapi only accepts simple Python data types as a return value
-    # among them dict, list, str, int, float, bool
-    # in order to be able to convert the api response to JSON
-    return dict(fare=7.456)
-=======
     # Check if file is empty
 
     # if not file:
@@ -94,14 +65,10 @@
     except:
         print('Error')
 
->>>>>>> 0c45420a
 
 @app.get("/")
 def root():
 
-<<<<<<< HEAD
-    return dict(greeting="Hello")
-=======
     return {"API is working"}
 
 
@@ -175,5 +142,4 @@
     # among them dict, list, str, int, float, bool
     # in order to be able to convert the api response to JSON
     return
-"""
->>>>>>> 0c45420a
+"""